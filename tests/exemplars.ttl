<<<<<<< HEAD
# imports: http://shapes.cyberdomainontology.org/owl
=======
# imports: https://shapes.cyberdomainontology.org/owl
>>>>>>> b0bd7fa6

@prefix drafting: <http://example.org/ontology/drafting/> .
@prefix ex: <http://example.org/ontology/example/> .
@prefix kb: <http://example.org/kb/> .
@prefix owl: <http://www.w3.org/2002/07/owl#> .
@prefix rdf: <http://www.w3.org/1999/02/22-rdf-syntax-ns#> .
@prefix rdfs: <http://www.w3.org/2000/01/rdf-schema#> .
@prefix xsd: <http://www.w3.org/2001/XMLSchema#> .

<http://example.org/kb>
	a owl:Ontology ;
	rdfs:comment "This knowledge base instantiates each of the shape-reviewed classes and properties, so SHACL shapes can be exercised for the reviewed ontology."@en ;
	owl:imports <https://shapes.cyberdomainontology.org/owl> ;
<<<<<<< HEAD
	.

<http://example.org/ontology/example>
	a owl:Ontology ;
	owl:incompatibleWith ex:Ontology-12cf7df2-dfa5-43da-b825-559014dbb639 ;
	owl:versionIRI ex:Ontology-3a93c432-a5c2-4053-98b9-3a92e57d9d6f ;
	.

ex:AnnotationProperty-0e6294e7-ef16-4e89-be3f-240f22afa33d
	a owl:AnnotationProperty ;
	.

ex:Class-d5895729-1de8-49c1-8348-1a34dbbcd463
	a owl:Class ;
	.

ex:DatatypeProperty-e9a49c65-d72e-4a90-934a-477514276bca
	a owl:DatatypeProperty ;
	.

ex:ObjectProperty-0f3cb51c-8c93-4064-b320-af35bf6b2d04
	a owl:ObjectProperty ;
	.

[]
	a owl:Axiom ;
	.

[]
	a rdfs:Datatype ;
	owl:oneOf (
		""
	) ;
=======
	.

<http://example.org/ontology/example>
	a owl:Ontology ;
	owl:incompatibleWith ex:Ontology-12cf7df2-dfa5-43da-b825-559014dbb639 ;
	owl:versionIRI ex:Ontology-3a93c432-a5c2-4053-98b9-3a92e57d9d6f ;
	.

ex:AnnotationProperty-0e6294e7-ef16-4e89-be3f-240f22afa33d
	a owl:AnnotationProperty ;
	.

ex:Class-2017f153-97f3-417f-b611-096ca48b0025
	a owl:Class ;
	rdfs:subClassOf [
		a owl:Restriction ;
		owl:onProperty ex:DatatypeProperty-64bb66a5-798a-4e0b-874b-6d995ab784a2 ;
		owl:allValuesFrom xsd:integer ;
	] ;
	.

ex:Class-3a32cacb-164d-4031-8439-15da51798acd
	a owl:Class ;
	rdfs:subClassOf [
		a owl:Class ;
		owl:unionOf (
			ex:Class-b7890f9d-d238-48e5-a070-fdd12cf98b54
			ex:Class-f4fb751f-2454-445d-be8d-dd67888f0d5f
		) ;
	] ;
	.

ex:Class-4a8b86a7-08d2-4f7b-9a5d-bdc97b892ef4
	a owl:Class ;
	rdfs:comment "Instantiated to demonstrate member of owl:intersectionOf."@en ;
	.

ex:Class-5640e4cd-06c1-45c0-a92e-5d7f6b0e6fb4
	a owl:Class ;
	rdfs:subClassOf [
		a owl:Class ;
		owl:intersectionOf (
			ex:Class-60a36303-eb0e-452d-b514-99e2f45cf5a9
			ex:Class-8b5c6775-b5a6-458b-828d-e134e0e1e79d
		) ;
	] ;
	.

ex:Class-60a36303-eb0e-452d-b514-99e2f45cf5a9
	a owl:Class ;
	rdfs:comment "Instantiated to demonstrate member of owl:intersectionOf."@en ;
	.

ex:Class-775b3fbb-9485-45be-bdc4-16eda94bb7f5
	a owl:Class ;
	rdfs:comment "Instantiated to demonstrate member of owl:disjointUnionOf."@en ;
	.

ex:Class-7bdc28a4-2faf-4070-b7d8-d5bfdea1941b
	a owl:Class ;
	rdfs:comment "Instantiated to demonstrate member of owl:disjointUnionOf."@en ;
	.

ex:Class-853ed39d-a509-49a1-8d81-99dd7c4f0bff
	a owl:Class ;
	rdfs:comment "Instantiated to demonstrate subject of owl:hasKey."@en ;
	owl:hasKey (
		ex:DatatypeProperty-0c899d6e-6030-4080-8074-19a4120dbec6
		ex:ObjectProperty-10889e59-6ea5-46c4-a6fa-ffe837eeeb2b
		ex:DatatypeProperty-536adaec-098a-4d5e-bc2c-38c4440e03b4
		ex:ObjectProperty-e4747283-0f61-49da-9feb-4f73ed724015
	) ;
	.

ex:Class-8b5c6775-b5a6-458b-828d-e134e0e1e79d
	a owl:Class ;
	rdfs:comment "Instantiated to demonstrate member of owl:intersectionOf."@en ;
	.

ex:Class-b7890f9d-d238-48e5-a070-fdd12cf98b54
	a owl:Class ;
	rdfs:comment "Instantiated to demonstrate member of owl:unionOf."@en ;
	.

ex:Class-d5895729-1de8-49c1-8348-1a34dbbcd463
	a owl:Class ;
	.

ex:Class-d7316c48-8616-4754-84b1-b17745f91e92
	a owl:Class ;
	rdfs:subClassOf [
		a owl:Restriction ;
		owl:allValuesFrom xsd:integer ;
		owl:onProperties (
			ex:DatatypeProperty-76981918-ac99-4423-aeb6-2ce760debc4a
			ex:DatatypeProperty-9e6f4b87-1fe4-4c9f-9a26-4e0a33d4ba99
		) ;
	] ;
	.

ex:Class-d7b09210-59c0-4149-8f86-65a11ad9e992
	a owl:Class ;
	rdfs:comment "Instantiated to demonstrate subject of owl:disjointUnionOf."@en ;
	owl:disjointUnionOf (
		ex:Class-775b3fbb-9485-45be-bdc4-16eda94bb7f5
		ex:Class-7bdc28a4-2faf-4070-b7d8-d5bfdea1941b
	) ;
	.

ex:Class-f4fb751f-2454-445d-be8d-dd67888f0d5f
	a owl:Class ;
	rdfs:comment "Instantiated to demonstrate member of owl:unionOf."@en ;
	.

ex:Datatype-76889d10-0a93-4d8d-8ced-7c65dccbea86
	a rdfs:Datatype ;
	rdfs:comment "Instantiated to demonstrate subject of owl:withRestrictions."@en ;
	owl:equivalentClass [
		a rdfs:Datatype ;
		owl:onDatatype xsd:integer ;
		owl:withRestrictions (
			[
				xsd:minInclusive "-1"^^xsd:integer ;
			]
			[
				xsd:maxInclusive "1"^^xsd:integer ;
			]
		) ;
	] ;
	.

ex:Datatype-f3c3f7dc-20de-47ca-9460-567d42be66a4
	a rdfs:Datatype ;
	owl:equivalentClass [
		a rdfs:Datatype ;
		owl:oneOf (
			""
		) ;
	] ;
	.

ex:DatatypeProperty-0c899d6e-6030-4080-8074-19a4120dbec6
	a owl:DatatypeProperty ;
	rdfs:comment "Instantiated to demonstrate member of owl:hasKey."@en ;
	.

ex:DatatypeProperty-536adaec-098a-4d5e-bc2c-38c4440e03b4
	a owl:DatatypeProperty ;
	rdfs:comment "Instantiated to demonstrate member of owl:hasKey."@en ;
	.

ex:DatatypeProperty-64bb66a5-798a-4e0b-874b-6d995ab784a2
	a owl:DatatypeProperty ;
	rdfs:comment "Instantiated to demonstrate object of owl:onProperty."@en ;
	.

ex:DatatypeProperty-76981918-ac99-4423-aeb6-2ce760debc4a
	a owl:DatatypeProperty ;
	rdfs:comment "Instantiated to demonstrate member of owl:onProperties."@en ;
	.

ex:DatatypeProperty-9e6f4b87-1fe4-4c9f-9a26-4e0a33d4ba99
	a owl:DatatypeProperty ;
	rdfs:comment "Instantiated to demonstrate member of owl:onProperties."@en ;
	.

ex:DatatypeProperty-e9a49c65-d72e-4a90-934a-477514276bca
	a owl:DatatypeProperty ;
	.

ex:ObjectProperty-0f3cb51c-8c93-4064-b320-af35bf6b2d04
	a owl:ObjectProperty ;
	.

ex:ObjectProperty-10889e59-6ea5-46c4-a6fa-ffe837eeeb2b
	a owl:ObjectProperty ;
	rdfs:comment "Instantiated to demonstrate member of owl:hasKey."@en ;
	.

ex:ObjectProperty-395ada43-e0bd-45d5-b865-3d867b5eaf71
	a owl:ObjectProperty ;
	rdfs:comment "Instantiated to demonstrate member of owl:propertyChainAxiom."@en ;
	.

ex:ObjectProperty-4fe96a39-7527-49e3-9ca3-fff216267fd6
	a owl:ObjectProperty ;
	rdfs:comment "Instantiated to demonstrate member of owl:propertyChainAxiom."@en ;
	.

ex:ObjectProperty-e20869a5-a344-41f7-995a-5fa5ba945ed2
	a owl:ObjectProperty ;
	owl:propertyChainAxiom (
		ex:ObjectProperty-395ada43-e0bd-45d5-b865-3d867b5eaf71
		ex:ObjectProperty-4fe96a39-7527-49e3-9ca3-fff216267fd6
	) ;
	.

ex:ObjectProperty-e4747283-0f61-49da-9feb-4f73ed724015
	a owl:ObjectProperty ;
	rdfs:comment "Instantiated to demonstrate member of owl:hasKey."@en ;
	.

ex:Thing-02d70a0d-9469-4d46-a609-8c6333d0ac20
	a owl:Thing ;
	rdfs:comment "Instantiated to demonstrate member of owl:distinctMembers."@en ;
	.

ex:Thing-65bc6823-dedd-4155-a533-4c3e4a1ffc8d
	a owl:Thing ;
	rdfs:comment "Instantiated to demonstrate member of owl:members."@en ;
	.

ex:Thing-c40b814d-935d-4568-b618-6f4dcf96796e
	a owl:Thing ;
	rdfs:comment "Instantiated to demonstrate member of owl:members."@en ;
	.

ex:Thing-d18871bd-f7fa-44df-9b10-762811887bee
	a owl:Thing ;
	rdfs:comment "Instantiated to demonstrate owl:Axiom."@en ;
	.

ex:Thing-fddcf8de-e7e7-4b0b-a30e-d215ba09bd77
	a owl:Thing ;
	rdfs:comment "Instantiated to demonstrate member of owl:distinctMembers."@en ;
	.

[]
	a owl:AllDifferent ;
	owl:distinctMembers (
		ex:Thing-02d70a0d-9469-4d46-a609-8c6333d0ac20
		ex:Thing-fddcf8de-e7e7-4b0b-a30e-d215ba09bd77
	) ;
	.

[]
	a owl:AllDifferent ;
	owl:members (
		ex:Thing-65bc6823-dedd-4155-a533-4c3e4a1ffc8d
		ex:Thing-c40b814d-935d-4568-b618-6f4dcf96796e
	) ;
	.

[]
	a owl:Axiom ;
	owl:annotatedProperty rdf:type ;
	owl:annotatedSource ex:Thing-d18871bd-f7fa-44df-9b10-762811887bee ;
	owl:annotatedTarget owl:Thing ;
>>>>>>> b0bd7fa6
	.
<|MERGE_RESOLUTION|>--- conflicted
+++ resolved
@@ -1,8 +1,4 @@
-<<<<<<< HEAD
-# imports: http://shapes.cyberdomainontology.org/owl
-=======
 # imports: https://shapes.cyberdomainontology.org/owl
->>>>>>> b0bd7fa6
 
 @prefix drafting: <http://example.org/ontology/drafting/> .
 @prefix ex: <http://example.org/ontology/example/> .
@@ -16,41 +12,6 @@
 	a owl:Ontology ;
 	rdfs:comment "This knowledge base instantiates each of the shape-reviewed classes and properties, so SHACL shapes can be exercised for the reviewed ontology."@en ;
 	owl:imports <https://shapes.cyberdomainontology.org/owl> ;
-<<<<<<< HEAD
-	.
-
-<http://example.org/ontology/example>
-	a owl:Ontology ;
-	owl:incompatibleWith ex:Ontology-12cf7df2-dfa5-43da-b825-559014dbb639 ;
-	owl:versionIRI ex:Ontology-3a93c432-a5c2-4053-98b9-3a92e57d9d6f ;
-	.
-
-ex:AnnotationProperty-0e6294e7-ef16-4e89-be3f-240f22afa33d
-	a owl:AnnotationProperty ;
-	.
-
-ex:Class-d5895729-1de8-49c1-8348-1a34dbbcd463
-	a owl:Class ;
-	.
-
-ex:DatatypeProperty-e9a49c65-d72e-4a90-934a-477514276bca
-	a owl:DatatypeProperty ;
-	.
-
-ex:ObjectProperty-0f3cb51c-8c93-4064-b320-af35bf6b2d04
-	a owl:ObjectProperty ;
-	.
-
-[]
-	a owl:Axiom ;
-	.
-
-[]
-	a rdfs:Datatype ;
-	owl:oneOf (
-		""
-	) ;
-=======
 	.
 
 <http://example.org/ontology/example>
@@ -299,5 +260,4 @@
 	owl:annotatedProperty rdf:type ;
 	owl:annotatedSource ex:Thing-d18871bd-f7fa-44df-9b10-762811887bee ;
 	owl:annotatedTarget owl:Thing ;
->>>>>>> b0bd7fa6
-	.
+	.
