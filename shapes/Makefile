--- conflicted
+++ resolved
@@ -17,12 +17,6 @@
 SHELL := /bin/bash
 
 top_srcdir := $(shell cd .. ; pwd)
-
-<<<<<<< HEAD
-RDF_TOOLKIT_JAR := $(top_srcdir)/lib/rdf-toolkit.jar
-=======
-uco_srcdir := $(top_srcdir)/dependencies/UCO
->>>>>>> 66dad9cf
 
 ttl_basenames := $(wildcard sh-*.ttl)
 
